--- conflicted
+++ resolved
@@ -389,11 +389,6 @@
     ) -> AsyncGenerator[Dict[str, Any], None]:
         """Stream the supervisor agent's response"""
         try:
-<<<<<<< HEAD
-            # Register the request with cancellation manager
-            if request_id:
-                cancellation_manager.start_request(request_id, client_id)
-=======
             # Get user_id from the client
             user_id = manager.get_user_id(client_id)
             
@@ -420,7 +415,10 @@
                         "done": True
                     }
                     return
->>>>>>> 61c4ba1e
+
+            # Register the request with cancellation manager
+            if request_id:
+                cancellation_manager.start_request(request_id, client_id)
 
             # Get or create thread_id if not provided
             if not thread_id:
@@ -494,11 +492,7 @@
                             #logger.info(f"Stream item: {stream_item}")
                             message_chunk, metadata = chunk
 
-<<<<<<< HEAD
-=======
                             #logger.info(f"METADATA: {metadata}")
-
->>>>>>> 61c4ba1e
                             # Check if this is a tool message, don't want to send these to client
                             if hasattr(message_chunk, '__class__') and 'ToolMessage' in str(message_chunk.__class__):
                                 continue
