--- conflicted
+++ resolved
@@ -87,7 +87,6 @@
         setIsDiscovering(true);
       };
       
-<<<<<<< HEAD
       // PDF event handlers
       const onPdfExtractionComplete = (data: any) => {
         setDiscoveryMessages(prev => [...prev, `PDF extraction complete: ${data.totalPages} pages processed`]);
@@ -103,7 +102,7 @@
       const onPdfExtractionProgress = (data: any) => {
         setDiscoveryMessages(prev => [...prev, `PDF processing: ${data.message} (${data.progress}%)`]);
       };
-=======
+      
       // Word event handlers
       const onWordExtractionComplete = (data: any) => {
         setDiscoveryMessages(prev => [...prev, `Word extraction complete: ${data.documentName} processed`]);
@@ -115,7 +114,6 @@
         setDiscoveryMessages(prev => [...prev, `Word error: ${'Failed to process file'}`]);
         setIsDiscovering(true);
       };
->>>>>>> d6ccc27d
     
       // Register event listeners
       webSocketService.on('CHUNK_EXTRACTED', onChunkExtracted);
@@ -126,16 +124,14 @@
       webSocketService.on('POWERPOINT_EXTRACTION_COMPLETE', onPowerPointExtractionComplete);
       webSocketService.on('POWERPOINT_EXTRACTION_ERROR', onPowerPointExtractionError);
       
-<<<<<<< HEAD
       // PDF event listeners
       webSocketService.on('PDF_EXTRACTION_COMPLETE', onPdfExtractionComplete);
       webSocketService.on('PDF_EXTRACTION_ERROR', onPdfExtractionError);
       webSocketService.on('PDF_EXTRACTION_PROGRESS', onPdfExtractionProgress);
-=======
+      
       // Word event listeners
       webSocketService.on('WORD_EXTRACTION_COMPLETE', onWordExtractionComplete);
       webSocketService.on('WORD_EXTRACTION_ERROR', onWordExtractionError);
->>>>>>> d6ccc27d
     
       // Clean up on unmount
       return () => {
@@ -147,16 +143,14 @@
         webSocketService.off('POWERPOINT_EXTRACTION_COMPLETE', onPowerPointExtractionComplete);
         webSocketService.off('POWERPOINT_EXTRACTION_ERROR', onPowerPointExtractionError);
         
-<<<<<<< HEAD
         // PDF cleanup
         webSocketService.off('PDF_EXTRACTION_COMPLETE', onPdfExtractionComplete);
         webSocketService.off('PDF_EXTRACTION_ERROR', onPdfExtractionError);
         webSocketService.off('PDF_EXTRACTION_PROGRESS', onPdfExtractionProgress);
-=======
+        
         // Word cleanup
         webSocketService.off('WORD_EXTRACTION_COMPLETE', onWordExtractionComplete);
         webSocketService.off('WORD_EXTRACTION_ERROR', onWordExtractionError);
->>>>>>> d6ccc27d
       };
     }, [onFolderConnect]);
 
@@ -210,20 +204,16 @@
           !file.isDirectory && (file.name.endsWith('.pptx') || file.name.endsWith('.ppt'))
         );
         
-<<<<<<< HEAD
         const pdfFiles = fileList.filter(file => 
           !file.isDirectory && file.name.endsWith('.pdf')
         );
         
-        const allSupportedFiles = [...excelFiles, ...powerPointFiles, ...pdfFiles];
-=======
-// Filter Word files
+        // Filter Word files
         const wordFiles = fileList.filter(file => 
           !file.isDirectory && file.name.endsWith('.docx')
         );
         
-        const allSupportedFiles = [...excelFiles, ...powerPointFiles, ...wordFiles];
->>>>>>> d6ccc27d
+        const allSupportedFiles = [...excelFiles, ...powerPointFiles, ...pdfFiles, ...wordFiles];
         
         if (allSupportedFiles.length === 0) {
           setDiscoveryMessages(prev => [...prev, "No Excel, PowerPoint, or PDF files found in the selected directory"]);
@@ -254,13 +244,10 @@
             });
             
             // Determine file type and send appropriate extraction request
-const isExcelFile = file.name.endsWith('.xlsx') || file.name.endsWith('.xls');
+            const isExcelFile = file.name.endsWith('.xlsx') || file.name.endsWith('.xls');
             const isPowerPointFile = file.name.endsWith('.pptx') || file.name.endsWith('.ppt');
-<<<<<<< HEAD
             const isPdfFile = file.name.endsWith('.pdf');
-=======
             const isWordFile = file.name.endsWith('.docx');
->>>>>>> d6ccc27d
             
             if (isExcelFile) {
               // Send Excel extraction request
@@ -278,7 +265,6 @@
                 file_path: `${dirName}/${file.path}`,
                 file_content: base64Content
               });
-<<<<<<< HEAD
             } else if (isPdfFile) {
               // Send PDF extraction request
               webSocketService.emit('EXTRACT_PDF_CONTENT', {
@@ -290,15 +276,14 @@
                 include_tables: true,
                 include_forms: true,
                 ocr_images: false
-=======
-} else if (isWordFile) {
+              });
+            } else if (isWordFile) {
               // Send Word extraction request
               webSocketService.emit('EXTRACT_WORD_METADATA', {
                 client_id: clientId,
                 request_id: requestId,
                 file_path: `${dirName}/${file.path}`,
                 file_content: base64Content
->>>>>>> d6ccc27d
               });
             }
     
@@ -444,13 +429,8 @@
   
           {/* Instructions */}
           <div className="max-w-md mx-auto text-center">
-<<<<<<< HEAD
             <p className="text-sm text-gray-500 leading-relaxed">
-              Select a folder to copy it to the agent workspace. Volute reads Excel (.xlsx), PowerPoint (.pptx, .ppt), and PDF (.pdf) files, so any other file types will be ignored.
-=======
-          <p className="text-sm text-gray-500 leading-relaxed">
-              Select a folder to copy it to the agent workspace. Volute reads Excel (.xlsx), PowerPoint (.pptx, .ppt), and Word (.docx) files, so any other file types will be ignored.
->>>>>>> d6ccc27d
+              Select a folder to copy it to the agent workspace. Volute reads Excel (.xlsx), PowerPoint (.pptx, .ppt), PDF (.pdf), and Word (.docx) files, so any other file types will be ignored.
             </p>
           </div>
         </div>
